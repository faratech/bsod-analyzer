--- conflicted
+++ resolved
@@ -1,9 +1,7 @@
 import { useCallback, useState } from 'react';
 import { DumpFile, FileStatus } from '../types';
-<<<<<<< HEAD
+
 import JSZip from 'jszip';
-=======
->>>>>>> beea8325
 
 const DUMP_TYPE_THRESHOLD = 5 * 1024 * 1024; // 5 MB
 
